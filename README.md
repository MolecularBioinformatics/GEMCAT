--- conflicted
+++ resolved
@@ -17,7 +17,6 @@
 
 ## Usage
 
-<<<<<<< HEAD
 ### Standard workflow from the Command-Line Interface (CLI)
 
 Use a single file containing per-gene fold-changes to calculate the resulting differential centralities:
@@ -49,8 +48,7 @@
 `-o OUTFILE, --outfile` write output to this file
 `-l LOGFILE, --logfile` write logs to this file
 
-=======
->>>>>>> b5f1f501
+
 ### Standard workflow in Python using a CobraPy model
 ```
 import gemcat as gc
